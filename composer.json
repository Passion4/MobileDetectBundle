--- conflicted
+++ resolved
@@ -13,21 +13,12 @@
     ],
     "require": {
         "php": ">=5.3.0",
-<<<<<<< HEAD
-        "symfony/expression-language": ">=2.3,<3.0",
-        "symfony/framework-bundle": ">=2.3,<3.0",
-        "mobiledetect/mobiledetectlib": "~2.8"
-    },
-    "require-dev": {
-        "phpunit/phpunit": "~4.1|~5.0"
-=======
         "symfony/framework-bundle": "~2.3|~3.0",
         "mobiledetect/mobiledetectlib": "~2.8"
     },
     "require-dev": {
         "phpunit/phpunit": "~4.1",
         "symfony/phpunit-bridge": "~2.7|~3.0"
->>>>>>> a3facf3f
     },
     "autoload": {
         "psr-0": {
