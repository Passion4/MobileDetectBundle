--- conflicted
+++ resolved
@@ -68,23 +68,15 @@
             return;
         }
 
-<<<<<<< HEAD
         $this->cookieKey = $serviceContainer->getParameter('mobile_detect.cookie_key');
         $this->switchParam = $serviceContainer->getParameter('mobile_detect.switch_param');
-
-        $this->request = $serviceContainer->get('request');
 
         if ($this->request->query->has($this->switchParam)) {
             $this->viewType = $this->request->query->get($this->switchParam);
         } elseif ($this->request->cookies->has($this->cookieKey)) {
             $this->viewType = $this->request->cookies->get($this->cookieKey);
-=======
-        if ($this->request->query->has(self::SWITCH_PARAM)) {
-            $this->viewType = $this->request->query->get(self::SWITCH_PARAM);
-        } elseif ($this->request->cookies->has(self::COOKIE_KEY)) {
-            $this->viewType = $this->request->cookies->get(self::COOKIE_KEY);
->>>>>>> a3facf3f
         }
+
         $this->requestedViewType = $this->viewType;
     }
 
