sudo: false

language:
  - php

cache:
  directories:
    - $HOME/.composer/cache/files

php:
  - 5.3
  - 5.4
  - 5.5
<<<<<<< HEAD
  - 7.0
  - hhvm

matrix:
  include:
    - php: 5.6
      env: SYMFONY_VERSION=2.3.*
    - php: 5.6
      env: SYMFONY_VERSION=2.7.*
    - php: 5.6
      env: COVERAGE=yes
=======
  - 5.6
  - 7.0

env:
  - SYMFONY_VERSION=2.3.*
  - SYMFONY_VERSION=2.7.*
  - SYMFONY_VERSION=2.8.*
  - SYMFONY_VERSION=3.0.*
>>>>>>> a3facf3f

before_script:
  - if [ "$SYMFONY_VERSION" != "" ]; then composer require --no-update symfony/framework-bundle:${SYMFONY_VERSION}; fi
  - composer install
  - if [ "$COVERAGE" != "yes" -a "$TRAVIS_PHP_VERSION" != "hhvm" ]; then phpenv config-rm xdebug.ini; fi

script:
  - if [ "$COVERAGE" = "yes" ]; then ./vendor/bin/phpunit --coverage-text; else ./vendor/bin/phpunit; fi<|MERGE_RESOLUTION|>--- conflicted
+++ resolved
@@ -11,19 +11,6 @@
   - 5.3
   - 5.4
   - 5.5
-<<<<<<< HEAD
-  - 7.0
-  - hhvm
-
-matrix:
-  include:
-    - php: 5.6
-      env: SYMFONY_VERSION=2.3.*
-    - php: 5.6
-      env: SYMFONY_VERSION=2.7.*
-    - php: 5.6
-      env: COVERAGE=yes
-=======
   - 5.6
   - 7.0
 
@@ -32,12 +19,10 @@
   - SYMFONY_VERSION=2.7.*
   - SYMFONY_VERSION=2.8.*
   - SYMFONY_VERSION=3.0.*
->>>>>>> a3facf3f
 
 before_script:
-  - if [ "$SYMFONY_VERSION" != "" ]; then composer require --no-update symfony/framework-bundle:${SYMFONY_VERSION}; fi
-  - composer install
-  - if [ "$COVERAGE" != "yes" -a "$TRAVIS_PHP_VERSION" != "hhvm" ]; then phpenv config-rm xdebug.ini; fi
+  - composer require symfony/framework-bundle:${SYMFONY_VERSION}
+  - composer update --dev
 
 script:
-  - if [ "$COVERAGE" = "yes" ]; then ./vendor/bin/phpunit --coverage-text; else ./vendor/bin/phpunit; fi+  - phpunit --coverage-text